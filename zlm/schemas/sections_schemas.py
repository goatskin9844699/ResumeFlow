--- conflicted
+++ resolved
@@ -145,11 +145,7 @@
     education: List[Education] = Field(description="Educational qualifications, including degree, institution, dates, and relevant courses.")
     skill_section: List[SkillSection] = Field(description="Skill sections, each containing a group of skills and competencies relevant to the job.")
     projects: List[Project] = Field(description="Project experiences, including project name, type, link, dates, and description.")
-<<<<<<< HEAD
-    publications: Optional[List[Publication]] = Field(description="Academic or professional publications, including authors, title, venue, and date.", default=[])
-=======
     publications: List[Publication] = Field(description="Academic or professional publications, including authors, title, venue, and date.")
->>>>>>> 11d4b20c
     certifications: List[Certification] = Field(description="job relevant certifications that you have earned, including the name, issuing organization, and a link to verify the certification.")
     achievements: List[str] = Field(description="job relevant key accomplishments, awards, or recognitions that demonstrate your skills and abilities.")
     @classmethod
